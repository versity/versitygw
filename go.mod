--- conflicted
+++ resolved
@@ -33,14 +33,8 @@
 	github.com/nats-io/nkeys v0.4.6 // indirect
 	github.com/nats-io/nuid v1.0.1 // indirect
 	github.com/pierrec/lz4/v4 v4.1.18 // indirect
-<<<<<<< HEAD
-	golang.org/x/crypto v0.16.0 // indirect
-	golang.org/x/net v0.19.0 // indirect
-	golang.org/x/text v0.14.0 // indirect
-=======
 	github.com/stretchr/testify v1.8.1 // indirect
 	golang.org/x/crypto v0.17.0 // indirect
->>>>>>> 8b31d6d9
 )
 
 require (
