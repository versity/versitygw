// Copyright 2023 Versity Software
// This file is licensed under the Apache License, Version 2.0
// (the "License"); you may not use this file except in compliance
// with the License.  You may obtain a copy of the License at
//
//   http://www.apache.org/licenses/LICENSE-2.0
//
// Unless required by applicable law or agreed to in writing,
// software distributed under the License is distributed on an
// "AS IS" BASIS, WITHOUT WARRANTIES OR CONDITIONS OF ANY
// KIND, either express or implied.  See the License for the
// specific language governing permissions and limitations
// under the License.

package utils

import (
	"bytes"
	"errors"
	"fmt"
	"net/http"
	"strings"

	"github.com/gofiber/fiber/v2"
	"github.com/valyala/fasthttp"
)

func GetUserMetaData(headers *fasthttp.RequestHeader) (metadata map[string]string) {
	metadata = make(map[string]string)
	headers.VisitAll(func(key, value []byte) {
		if strings.HasPrefix(string(key), "X-Amz-Meta-") {
			trimmedKey := strings.TrimPrefix(string(key), "X-Amz-Meta-")
			headerValue := string(value)
			metadata[trimmedKey] = headerValue
		}
	})

	return
}

func CreateHttpRequestFromCtx(ctx *fiber.Ctx) (*http.Request, error) {
	req := ctx.Request()

	httpReq, err := http.NewRequest(string(req.Header.Method()), req.URI().String(), bytes.NewReader(req.Body()))
	if err != nil {
		return nil, errors.New("error in creating an http request")
	}

	// Set the request headers
	req.Header.VisitAll(func(key, value []byte) {
		keyStr := string(key)
		if includeHeader(keyStr) {
			httpReq.Header.Add(keyStr, string(value))
		}
	})

	// Content-Length header ignored for signing
	httpReq.ContentLength = 0

	// Set the Host header
	httpReq.Host = string(req.Header.Host())

	return httpReq, nil
}

<<<<<<< HEAD
func SetMetaHeaders(ctx *fiber.Ctx, meta map[string]string) {
	for key, val := range meta {
		ctx.Set(fmt.Sprintf("X-Amz-Meta-%s", key), val)
	}
}

type CustomHeader struct {
	Key   string
	Value string
}

func SetResponseHeaders(ctx *fiber.Ctx, headers []CustomHeader) {
	for _, header := range headers {
		ctx.Set(header.Key, header.Value)
=======
func includeHeader(hdr string) bool {
	switch {
	case strings.EqualFold(hdr, "Cache-Control"):
		return true
	case strings.EqualFold(hdr, "Content-Disposition"):
		return true
	case strings.EqualFold(hdr, "Content-Encoding"):
		return true
	case strings.EqualFold(hdr, "Content-Language"):
		return true
	case strings.EqualFold(hdr, "Content-Md5"):
		return true
	case strings.EqualFold(hdr, "Content-Type"):
		return true
	case strings.EqualFold(hdr, "Expires"):
		return true
	case strings.EqualFold(hdr, "If-Match"):
		return true
	case strings.EqualFold(hdr, "If-Modified-Since"):
		return true
	case strings.EqualFold(hdr, "If-None-Match"):
		return true
	case strings.EqualFold(hdr, "If-Unmodified-Since"):
		return true
	case strings.EqualFold(hdr, "Range"):
		return true
	case strings.EqualFold(hdr, "X-Amz-Acl"):
		return true
	case strings.EqualFold(hdr, "X-Amz-Copy-Source"):
		return true
	case strings.EqualFold(hdr, "X-Amz-Copy-Source-If-Match"):
		return true
	case strings.EqualFold(hdr, "X-Amz-Copy-Source-If-Modified-Since"):
		return true
	case strings.EqualFold(hdr, "X-Amz-Copy-Source-If-None-Match"):
		return true
	case strings.EqualFold(hdr, "X-Amz-Copy-Source-If-Unmodified-Since"):
		return true
	case strings.EqualFold(hdr, "X-Amz-Copy-Source-Range"):
		return true
	case strings.EqualFold(hdr, "X-Amz-Copy-Source-Server-Side-Encryption-Customer-Algorithm"):
		return true
	case strings.EqualFold(hdr, "X-Amz-Copy-Source-Server-Side-Encryption-Customer-Key"):
		return true
	case strings.EqualFold(hdr, "X-Amz-Copy-Source-Server-Side-Encryption-Customer-Key-Md5"):
		return true
	case strings.EqualFold(hdr, "X-Amz-Grant-Full-control"):
		return true
	case strings.EqualFold(hdr, "X-Amz-Grant-Read"):
		return true
	case strings.EqualFold(hdr, "X-Amz-Grant-Read-Acp"):
		return true
	case strings.EqualFold(hdr, "X-Amz-Grant-Write"):
		return true
	case strings.EqualFold(hdr, "X-Amz-Grant-Write-Acp"):
		return true
	case strings.EqualFold(hdr, "X-Amz-Metadata-Directive"):
		return true
	case strings.EqualFold(hdr, "X-Amz-Mfa"):
		return true
	case strings.EqualFold(hdr, "X-Amz-Request-Payer"):
		return true
	case strings.EqualFold(hdr, "X-Amz-Server-Side-Encryption"):
		return true
	case strings.EqualFold(hdr, "X-Amz-Server-Side-Encryption-Aws-Kms-Key-Id"):
		return true
	case strings.EqualFold(hdr, "X-Amz-Server-Side-Encryption-Customer-Algorithm"):
		return true
	case strings.EqualFold(hdr, "X-Amz-Server-Side-Encryption-Customer-Key"):
		return true
	case strings.EqualFold(hdr, "X-Amz-Server-Side-Encryption-Customer-Key-Md5"):
		return true
	case strings.EqualFold(hdr, "X-Amz-Storage-Class"):
		return true
	case strings.EqualFold(hdr, "X-Amz-Website-Redirect-Location"):
		return true
	case strings.EqualFold(hdr, "X-Amz-Content-Sha256"):
		return true
	case strings.EqualFold(hdr, "X-Amz-Tagging"):
		return true
	case strings.HasPrefix(hdr, "X-Amz-Object-Lock-"):
		return true
	case strings.HasPrefix(hdr, "X-Amz-Meta-"):
		return true
	default:
		return false
>>>>>>> 07ddf620
	}
}<|MERGE_RESOLUTION|>--- conflicted
+++ resolved
@@ -63,7 +63,6 @@
 	return httpReq, nil
 }
 
-<<<<<<< HEAD
 func SetMetaHeaders(ctx *fiber.Ctx, meta map[string]string) {
 	for key, val := range meta {
 		ctx.Set(fmt.Sprintf("X-Amz-Meta-%s", key), val)
@@ -78,7 +77,9 @@
 func SetResponseHeaders(ctx *fiber.Ctx, headers []CustomHeader) {
 	for _, header := range headers {
 		ctx.Set(header.Key, header.Value)
-=======
+	}
+}
+
 func includeHeader(hdr string) bool {
 	switch {
 	case strings.EqualFold(hdr, "Cache-Control"):
@@ -165,6 +166,5 @@
 		return true
 	default:
 		return false
->>>>>>> 07ddf620
 	}
 }