// Copyright 2023 Versity Software
// This file is licensed under the Apache License, Version 2.0
// (the "License"); you may not use this file except in compliance
// with the License.  You may obtain a copy of the License at
//
//   http://www.apache.org/licenses/LICENSE-2.0
//
// Unless required by applicable law or agreed to in writing,
// software distributed under the License is distributed on an
// "AS IS" BASIS, WITHOUT WARRANTIES OR CONDITIONS OF ANY
// KIND, either express or implied.  See the License for the
// specific language governing permissions and limitations
// under the License.

package s3api

import (
	"crypto/tls"

	"github.com/gofiber/fiber/v2"
	"github.com/gofiber/fiber/v2/middleware/logger"
<<<<<<< HEAD
	"github.com/versity/scoutgw/backend"
	"github.com/versity/scoutgw/s3api/middlewares"
	"github.com/versity/scoutgw/s3api/utils"
=======
	"github.com/versity/versitygw/backend"
>>>>>>> c0cc170f
)

type S3ApiServer struct {
	app     *fiber.App
	backend backend.Backend
	router  *S3ApiRouter
	port    string
	cert    *tls.Certificate
}

<<<<<<< HEAD
func New(app *fiber.App, be backend.Backend, port string, rootUser utils.RootUser) (s3ApiServer *S3ApiServer, err error) {
	s3ApiServer = &S3ApiServer{app, be, new(S3ApiRouter), port}
=======
func New(app *fiber.App, be backend.Backend, port string, opts ...Option) (*S3ApiServer, error) {
	server := &S3ApiServer{
		app:     app,
		backend: be,
		router:  new(S3ApiRouter),
		port:    port,
	}

	for _, opt := range opts {
		opt(server)
	}
>>>>>>> c0cc170f

	app.Use(middlewares.VerifyV4Signature(rootUser))
	app.Use(logger.New())
	server.router.Init(app, be)
	return server, nil
}

// Option sets various options for New()
type Option func(*S3ApiServer)

// WithTLS sets TLS Credentials
func WithTLS(cert tls.Certificate) Option {
	return func(s *S3ApiServer) { s.cert = &cert }
}

func (sa *S3ApiServer) Serve() (err error) {
	if sa.cert != nil {
		return sa.app.ListenTLSWithCertificate(sa.port, *sa.cert)
	}
	return sa.app.Listen(sa.port)
}<|MERGE_RESOLUTION|>--- conflicted
+++ resolved
@@ -19,13 +19,9 @@
 
 	"github.com/gofiber/fiber/v2"
 	"github.com/gofiber/fiber/v2/middleware/logger"
-<<<<<<< HEAD
-	"github.com/versity/scoutgw/backend"
-	"github.com/versity/scoutgw/s3api/middlewares"
-	"github.com/versity/scoutgw/s3api/utils"
-=======
 	"github.com/versity/versitygw/backend"
->>>>>>> c0cc170f
+	"github.com/versity/versitygw/s3api/middlewares"
+	"github.com/versity/versitygw/s3api/utils"
 )
 
 type S3ApiServer struct {
@@ -36,11 +32,7 @@
 	cert    *tls.Certificate
 }
 
-<<<<<<< HEAD
-func New(app *fiber.App, be backend.Backend, port string, rootUser utils.RootUser) (s3ApiServer *S3ApiServer, err error) {
-	s3ApiServer = &S3ApiServer{app, be, new(S3ApiRouter), port}
-=======
-func New(app *fiber.App, be backend.Backend, port string, opts ...Option) (*S3ApiServer, error) {
+func New(app *fiber.App, be backend.Backend, port string, rootUser utils.RootUser, opts ...Option) (*S3ApiServer, error) {
 	server := &S3ApiServer{
 		app:     app,
 		backend: be,
@@ -51,7 +43,6 @@
 	for _, opt := range opts {
 		opt(server)
 	}
->>>>>>> c0cc170f
 
 	app.Use(middlewares.VerifyV4Signature(rootUser))
 	app.Use(logger.New())
