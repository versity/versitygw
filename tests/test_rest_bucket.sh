--- conflicted
+++ resolved
@@ -37,20 +37,14 @@
 export RUN_USERS=true
 
 @test "REST - HeadBucket" {
-<<<<<<< HEAD
-  run setup_bucket_v2 "$BUCKET_ONE_NAME"
+  run get_bucket_name "$BUCKET_ONE_NAME"
+  assert_success
+  bucket_name="$output"
+
+  run setup_bucket_v2 "$bucket_name"
   assert_success
   bucket_name="${lines[${#lines[@]} - 1]}"
 
-=======
-  run get_bucket_name "$BUCKET_ONE_NAME"
-  assert_success
-  bucket_name="$output"
-
-  run setup_bucket_v2 "$bucket_name"
-  assert_success
-
->>>>>>> 5e53c910
   run head_bucket_rest "$bucket_name"
   assert_success
 }
