--- conflicted
+++ resolved
@@ -114,8 +114,6 @@
   return 0
 }
 
-<<<<<<< HEAD
-=======
 get_bucket_prefix() {
   if ! check_param_count_v2 "bucket prefix or name" 1 $#; then
     return 1
@@ -129,38 +127,19 @@
   echo "$prefix"
 }
 
->>>>>>> 5e53c910
 setup_bucket_v2() {
   if ! check_param_count_v2 "bucket prefix or name" 1 $#; then
     return 1
   fi
-<<<<<<< HEAD
-  if ! bucket_cleanup_if_bucket_exists_v2 "$1"; then
-=======
   if ! prefix=$(get_bucket_prefix "$1" 2>&1); then
     log 2 "error getting prefix: $prefix"
     return 1
   fi
   if ! bucket_cleanup_if_bucket_exists_v2 "$prefix"; then
->>>>>>> 5e53c910
     log 2 "error cleaning up bucket(s), if it/they exist(s)"
     return 1
   fi
   if [ "$RECREATE_BUCKETS" == "false" ]; then
-<<<<<<< HEAD
-    echo "$1"
-    return 0
-  fi
-  bucket_name="$1-$(date +%Y%m%d%H%M%S)"
-  if ! create_bucket_rest_expect_success "$bucket_name" ""; then
-    log 2 "error creating bucket '$bucket_name'"
-    return 1
-  fi
-  echo "$bucket_name"
-  return 0
-}
-
-=======
     return 0
   fi
   if ! create_bucket_rest_expect_success "$1" ""; then
@@ -180,39 +159,24 @@
   echo "$1-$(date +%Y%m%d%H%M%S)"
 }
 
->>>>>>> 5e53c910
 setup_bucket_object_lock_enabled_v2() {
   if ! check_param_count_v2 "bucket" 1 $#; then
     return 1
   fi
-<<<<<<< HEAD
-  if ! bucket_cleanup_if_bucket_exists_v2 "$1"; then
-=======
   if ! prefix=$(get_bucket_prefix "$1" 2>&1); then
     log 2 "error getting prefix: $prefix"
     return 1
   fi
   if ! bucket_cleanup_if_bucket_exists_v2 "$prefix"; then
->>>>>>> 5e53c910
     log 2 "error cleaning up bucket"
     return 1
   fi
   if [ "$RECREATE_BUCKETS" == "true" ]; then
-<<<<<<< HEAD
-    bucket_name="$1-$(date +%Y%m%d%H%M%S)"
-    if ! create_bucket_object_lock_enabled "$bucket_name"; then
-      log 2 "error creating bucket '$bucket_name' with object lock enabled"
-      return 1
-    fi
-  fi
-  echo "$bucket_name"
-=======
     if ! create_bucket_object_lock_enabled "$1"; then
       log 2 "error creating bucket '$1' with object lock enabled"
       return 1
     fi
   fi
->>>>>>> 5e53c910
   return 0
 }
 
