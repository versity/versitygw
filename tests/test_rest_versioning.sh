--- conflicted
+++ resolved
@@ -28,15 +28,9 @@
 test_file="test_file"
 
 @test "REST - check, enable, suspend versioning" {
-<<<<<<< HEAD
-  run setup_bucket_v2 "$BUCKET_ONE_NAME"
-  assert_success
-  bucket_name="${lines[${#lines[@]} - 1]}"
-=======
   run get_bucket_name "$BUCKET_ONE_NAME"
   assert_success
   bucket_name="$output"
->>>>>>> 5e53c910
 
   run setup_bucket_v2 "$bucket_name"
   assert_success
@@ -58,17 +52,12 @@
 }
 
 @test "test_rest_versioning" {
-<<<<<<< HEAD
-  run setup_bucket_and_file_v2 "$BUCKET_ONE_NAME" "$test_file"
-=======
   run get_bucket_name "$BUCKET_ONE_NAME"
   assert_success
   bucket_name="$output"
 
   run setup_bucket_and_file_v2 "$bucket_name" "$test_file"
->>>>>>> 5e53c910
   assert_success
-  bucket_name="${lines[${#lines[@]} - 1]}"
 
   run put_object "rest" "$TEST_FILE_FOLDER/$test_file" "$bucket_name" "$test_file"
   assert_success
@@ -90,21 +79,6 @@
 }
 
 @test "versioning - add version, then delete and check for marker" {
-<<<<<<< HEAD
-  run setup_bucket_and_file_v2 "$BUCKET_ONE_NAME" "$test_file"
-  assert_success
-  bucket_name="${lines[${#lines[@]} - 1]}"
-
-  run put_object "rest" "$TEST_FILE_FOLDER/$test_file" "$bucket_name" "$test_file"
-  assert_success
-
-  run put_bucket_versioning_rest "$bucket_name" "Enabled"
-  assert_success
-
-  run delete_object_rest "$bucket_name" "$test_file"
-  assert_success
-
-=======
   run get_bucket_name "$BUCKET_ONE_NAME"
   assert_success
   bucket_name="$output"
@@ -121,27 +95,11 @@
   run delete_object_rest "$bucket_name" "$test_file"
   assert_success
 
->>>>>>> 5e53c910
   run check_versions_after_file_deletion "$bucket_name" "$test_file"
   assert_success
 }
 
 @test "versioning - retrieve after delete" {
-<<<<<<< HEAD
-  run setup_bucket_and_file_v2 "$BUCKET_ONE_NAME" "$test_file"
-  assert_success
-  bucket_name="${lines[${#lines[@]} - 1]}"
-
-  run put_object "rest" "$TEST_FILE_FOLDER/$test_file" "$bucket_name" "$test_file"
-  assert_success
-
-  run put_bucket_versioning_rest "$bucket_name" "Enabled"
-  assert_success
-
-  run delete_object "s3api" "$bucket_name" "$test_file"
-  assert_success
-
-=======
   run get_bucket_name "$BUCKET_ONE_NAME"
   assert_success
   bucket_name="$output"
@@ -158,7 +116,6 @@
   run delete_object "s3api" "$bucket_name" "$test_file"
   assert_success
 
->>>>>>> 5e53c910
   run get_object "s3api" "$bucket_name" "$test_file" "$TEST_FILE_FOLDER/$test_file-copy"
   assert_failure
 }
@@ -167,18 +124,12 @@
   if [ "$RECREATE_BUCKETS" == "false" ] || [[ ( -z "$VERSIONING_DIR" ) && ( "$DIRECT" != "true" ) ]]; then
     skip "test isn't valid for this configuration"
   fi
-<<<<<<< HEAD
-  run setup_bucket_object_lock_enabled_v2 "$BUCKET_ONE_NAME"
-  assert_success
-  bucket_name="${lines[${#lines[@]} - 1]}"
-=======
   run get_bucket_name "$BUCKET_ONE_NAME"
   assert_success
   bucket_name="$output"
 
   run setup_bucket_object_lock_enabled_v2 "$bucket_name"
   assert_success
->>>>>>> 5e53c910
 
   run create_test_files "$test_file"
   assert_success
@@ -197,18 +148,12 @@
   if [ "$RECREATE_BUCKETS" == "false" ] || [[ ( -z "$VERSIONING_DIR" ) && ( "$DIRECT" != "true" ) ]]; then
     skip "test isn't valid for this configuration"
   fi
-<<<<<<< HEAD
-  run setup_bucket_object_lock_enabled_v2 "$BUCKET_ONE_NAME"
-  assert_success
-  bucket_name="${lines[${#lines[@]} - 1]}"
-=======
   run get_bucket_name "$BUCKET_ONE_NAME"
   assert_success
   bucket_name="$output"
 
   run setup_bucket_object_lock_enabled_v2 "$bucket_name"
   assert_success
->>>>>>> 5e53c910
 
   run create_test_files "$test_file"
   assert_success
