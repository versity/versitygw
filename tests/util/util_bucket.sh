#!/usr/bin/env bash

source ./tests/drivers/delete_object/delete_object_rest.sh
source ./tests/drivers/params.sh
source ./tests/drivers/get_object_lock_config/get_object_lock_config_rest.sh
source ./tests/drivers/list_objects/list_objects_rest.sh
source ./tests/drivers/put_bucket_acl/put_bucket_acl_rest.sh
source ./tests/util/util_multipart_abort.sh
source ./tests/util/util_policy.sh
source ./tests/util/util_retention.sh

# restore bucket to pre-test state (or prep for deletion)
# param: bucket name
# return 0 on success, 1 on error
reset_bucket() {
  if ! check_param_count "reset_bucket" "bucket" 1 $#; then
    return 1
  fi
  log 6 "reset bucket '$1'"

  if [[ $LOG_LEVEL_INT -ge 5 ]] && ! log_bucket_policy "$1"; then
    log 3 "error logging bucket policy"
  fi

  if ! check_object_lock_config "$1"; then
    log 2 "error checking object lock config"
    return 1
  fi

  if [[ "$DIRECT" != "true" ]] && ! add_governance_bypass_policy "$1"; then
    log 2 "error adding governance bypass policy"
    return 1
  fi

  if ! list_and_delete_objects "$1"; then
    log 2 "error listing and deleting objects"
    return 1
  fi

  if ! abort_all_multipart_uploads_rest "$1"; then
    log 2 "error aborting all multipart uploads"
    return 1
  fi

  if [ "$SKIP_ACL_TESTING" != "true" ] && ! check_ownership_rule_and_reset_acl "$1"; then
    log 2 "error checking ownership rule and resetting acl"
    return 1
  fi

  if ! delete_bucket_policy_rest "$1"; then
    log 2 "error deleting bucket policy"
    return 1
  fi

  # shellcheck disable=SC2154
  if [[ $lock_config_exists == true ]] && ! remove_retention_policy_rest "$1"; then
    log 2 "error removing bucket retention policy"
    return 1
  fi

  if [ "$RUN_USERS" == "true" ] && ! change_bucket_owner "$AWS_ACCESS_KEY_ID" "$AWS_SECRET_ACCESS_KEY" "$1" "$AWS_ACCESS_KEY_ID"; then
    log 2 "error changing bucket owner back to root"
    return 1
  fi
}

# params:  bucket name
# return 0 if able to delete recursively, 1 if not
delete_bucket_recursive() {
<<<<<<< HEAD
  log 6 "delete_bucket_recursive"
=======
  log 6 "delete_bucket_recursive '$1'"
>>>>>>> 4f78382a
  if ! check_param_count "delete_bucket_recursive_s3api" "bucket" 1 $#; then
    return 1
  fi

  if ! reset_bucket "$1"; then
    log 2 "error clearing bucket (s3api)"
    return 1
  fi

  if ! delete_bucket_rest "$1"; then
    log 2 "error deleting bucket"
    return 1
  fi
  return 0
}

# check if bucket exists
# param:  bucket name
# return 0 for true, 1 for false, 2 for error
bucket_exists() {
  if ! check_param_count "bucket_exists" "bucket name" 1 $#; then
    return 2
  fi
  local exists=0
  head_bucket "rest" "$1" || exists=$?
  log 5 "bucket exists response code: $exists"
  # shellcheck disable=SC2181
  if [ $exists -eq 2 ]; then
    log 2 "unexpected error checking if bucket exists"
    return 2
  fi
  if [ $exists -eq 0 ]; then
    return 0
  fi
  return 1
}

<<<<<<< HEAD
direct_wait_for_bucket() {
  if ! check_param_count "direct_wait_for_bucket" "bucket" 1 $#; then
    return 1
  fi
  sleep 5
  bucket_verification_start_time=$(date +%s)
  while ! bucket_exists "$1"; do
    bucket_verification_end_time=$(date +%s)
    if [ $((bucket_verification_end_time-bucket_verification_start_time)) -ge 60 ]; then
      log 2 "bucket existence check timeout"
      return 1
    fi
    sleep 5
  done
  return 0
}

direct_wait_for_bucket_deletion() {
  if ! check_param_count "direct_wait_for_bucket" "bucket" 1 $#; then
    return 1
  fi
  sleep 5
  bucket_verification_start_time=$(date +%s)
  while bucket_exists "$1"; do
    bucket_verification_end_time=$(date +%s)
    if [ $((bucket_verification_end_time-bucket_verification_start_time)) -ge 60 ]; then
      log 2 "bucket existence check timeout"
      return 1
    fi
    sleep 5
  done
  return 0
}

# params:  client, bucket name
# return 0 for success, 1 for error
bucket_cleanup() {
  log 6 "bucket_cleanup"
  if ! check_param_count "bucket_cleanup" "bucket name" 1 $#; then
    return 1
  fi
  if [[ $RECREATE_BUCKETS == "false" ]]; then
    if ! reset_bucket "$1"; then
      log 2 "error deleting bucket contents"
      return 1
    fi

    log 5 "bucket contents, policy, ACL deletion success"
    return 0
  fi
  if ! delete_bucket_recursive "$1"; then
    log 2 "error with recursive bucket delete"
    return 1
  fi
  log 5 "bucket deletion success"
  return 0
}

# params: client, bucket name
# return 0 for success, 1 for error
bucket_cleanup_if_bucket_exists() {
  log 6 "bucket_cleanup_if_bucket_exists"
  if ! check_param_count_gt "bucket name, bucket known to exist (optional)" 1 $#; then
    return 1
  fi

  if [ "$2" == "false" ]; then
    log 5 "skipping cleanup, since bucket doesn't exist"
    return 0
  fi

  if [ "$2" == "true" ] || bucket_exists "$1"; then
    if ! bucket_cleanup "$1"; then
      log 2 "error deleting bucket and/or contents"
      return 1
    fi
    log 5 "bucket and/or bucket data deletion success"
    return 0
  fi
  return 0
}

=======
>>>>>>> 4f78382a
# params:  client, bucket name(s)
# return 0 for success, 1 for failure
setup_buckets() {
  if ! check_param_count_gt "minimum of 1 bucket name" 1 $#; then
    return 1
  fi
  for name in "$@"; do
    if ! setup_bucket "$name"; then
      log 2 "error setting up bucket $name"
      return 1
    fi
  done
  return 0
}

# params:  client, bucket name
# return 0 on successful setup, 1 on error
setup_bucket() {
  log 6 "setup_bucket"
  if ! check_param_count "setup_bucket" "bucket name" 1 $#; then
    return 1
  fi

  bucket_exists="true"
  if ! bucket_exists "$1"; then
    if [[ $RECREATE_BUCKETS == "false" ]]; then
      log 2 "When RECREATE_BUCKETS isn't set to \"true\", buckets should be pre-created by user"
      return 1
    fi
    bucket_exists="false"
  fi

  if ! bucket_cleanup_if_bucket_exists "$1" "$bucket_exists"; then
    log 2 "error deleting bucket or contents if they exist"
    return 1
  fi

  log 5 "util.setup_bucket: bucket name: $1"
  if [[ $RECREATE_BUCKETS == "true" ]]; then
<<<<<<< HEAD
    if [ "$DIRECT" == "true" ] && ! direct_wait_for_bucket_deletion "$1"; then
=======
    if [ "$DIRECT" == "true" ]; then
>>>>>>> 4f78382a
      log 2 "bucket not successfully deleted"
      return 1
    fi
    if ! create_bucket "s3api" "$1"; then
      log 2 "error creating bucket"
      return 1
    fi
  else
    log 5 "skipping bucket re-creation"
  fi

  # bucket creation and resets take longer to propagate in direct mode
<<<<<<< HEAD
  if [ "$DIRECT" == "true" ] && ! direct_wait_for_bucket "$1"; then
=======
  if [ "$DIRECT" == "true" ]; then
>>>>>>> 4f78382a
    log 2 "bucket not found after creation"
    return 1
  fi

  if [[ $1 == "s3cmd" ]]; then
    log 5 "putting bucket ownership controls"
    if bucket_exists "$1" && ! put_bucket_ownership_controls "$1" "BucketOwnerPreferred"; then
      log 2 "error putting bucket ownership controls"
      return 1
    fi
  fi
  return 0
}

# check if bucket info can be retrieved
# param:  path of bucket or folder
# return 0 for yes, 1 for no, 2 for error
bucket_is_accessible() {
  if ! check_param_count "bucket_is_accessible" "bucket" 1 $#; then
    return 2
  fi
  local exit_code=0
  local error
  error=$(aws --no-verify-ssl s3api head-bucket --bucket "$1" 2>&1) || exit_code="$?"
  if [ $exit_code -eq 0 ]; then
    return 0
  fi
  if [[ "$error" == *"500"* ]]; then
    return 1
  fi
  log 2 "Error checking bucket accessibility: $error"
  return 2
}

check_for_empty_region() {
  if ! check_param_count "check_for_empty_region" "bucket" 1 $#; then
    return 2
  fi
  if ! head_bucket "s3api" "$BUCKET_ONE_NAME"; then
    log 2 "error getting bucket info"
    return 1
  fi
  # shellcheck disable=SC2154
  log 5 "INFO:  $bucket_info"
  if ! region=$(echo "$bucket_info" | grep -v "InsecureRequestWarning" | jq -r ".BucketRegion" 2>&1); then
    log 2 "error getting region: $region"
    return 1
  fi
  if [[ $region == "" ]]; then
    log 2 "empty bucket region"
    return 1
  fi
  return 0
}<|MERGE_RESOLUTION|>--- conflicted
+++ resolved
@@ -67,11 +67,7 @@
 # params:  bucket name
 # return 0 if able to delete recursively, 1 if not
 delete_bucket_recursive() {
-<<<<<<< HEAD
   log 6 "delete_bucket_recursive"
-=======
-  log 6 "delete_bucket_recursive '$1'"
->>>>>>> 4f78382a
   if ! check_param_count "delete_bucket_recursive_s3api" "bucket" 1 $#; then
     return 1
   fi
@@ -109,91 +105,6 @@
   return 1
 }
 
-<<<<<<< HEAD
-direct_wait_for_bucket() {
-  if ! check_param_count "direct_wait_for_bucket" "bucket" 1 $#; then
-    return 1
-  fi
-  sleep 5
-  bucket_verification_start_time=$(date +%s)
-  while ! bucket_exists "$1"; do
-    bucket_verification_end_time=$(date +%s)
-    if [ $((bucket_verification_end_time-bucket_verification_start_time)) -ge 60 ]; then
-      log 2 "bucket existence check timeout"
-      return 1
-    fi
-    sleep 5
-  done
-  return 0
-}
-
-direct_wait_for_bucket_deletion() {
-  if ! check_param_count "direct_wait_for_bucket" "bucket" 1 $#; then
-    return 1
-  fi
-  sleep 5
-  bucket_verification_start_time=$(date +%s)
-  while bucket_exists "$1"; do
-    bucket_verification_end_time=$(date +%s)
-    if [ $((bucket_verification_end_time-bucket_verification_start_time)) -ge 60 ]; then
-      log 2 "bucket existence check timeout"
-      return 1
-    fi
-    sleep 5
-  done
-  return 0
-}
-
-# params:  client, bucket name
-# return 0 for success, 1 for error
-bucket_cleanup() {
-  log 6 "bucket_cleanup"
-  if ! check_param_count "bucket_cleanup" "bucket name" 1 $#; then
-    return 1
-  fi
-  if [[ $RECREATE_BUCKETS == "false" ]]; then
-    if ! reset_bucket "$1"; then
-      log 2 "error deleting bucket contents"
-      return 1
-    fi
-
-    log 5 "bucket contents, policy, ACL deletion success"
-    return 0
-  fi
-  if ! delete_bucket_recursive "$1"; then
-    log 2 "error with recursive bucket delete"
-    return 1
-  fi
-  log 5 "bucket deletion success"
-  return 0
-}
-
-# params: client, bucket name
-# return 0 for success, 1 for error
-bucket_cleanup_if_bucket_exists() {
-  log 6 "bucket_cleanup_if_bucket_exists"
-  if ! check_param_count_gt "bucket name, bucket known to exist (optional)" 1 $#; then
-    return 1
-  fi
-
-  if [ "$2" == "false" ]; then
-    log 5 "skipping cleanup, since bucket doesn't exist"
-    return 0
-  fi
-
-  if [ "$2" == "true" ] || bucket_exists "$1"; then
-    if ! bucket_cleanup "$1"; then
-      log 2 "error deleting bucket and/or contents"
-      return 1
-    fi
-    log 5 "bucket and/or bucket data deletion success"
-    return 0
-  fi
-  return 0
-}
-
-=======
->>>>>>> 4f78382a
 # params:  client, bucket name(s)
 # return 0 for success, 1 for failure
 setup_buckets() {
@@ -233,11 +144,7 @@
 
   log 5 "util.setup_bucket: bucket name: $1"
   if [[ $RECREATE_BUCKETS == "true" ]]; then
-<<<<<<< HEAD
-    if [ "$DIRECT" == "true" ] && ! direct_wait_for_bucket_deletion "$1"; then
-=======
     if [ "$DIRECT" == "true" ]; then
->>>>>>> 4f78382a
       log 2 "bucket not successfully deleted"
       return 1
     fi
@@ -250,11 +157,7 @@
   fi
 
   # bucket creation and resets take longer to propagate in direct mode
-<<<<<<< HEAD
-  if [ "$DIRECT" == "true" ] && ! direct_wait_for_bucket "$1"; then
-=======
   if [ "$DIRECT" == "true" ]; then
->>>>>>> 4f78382a
     log 2 "bucket not found after creation"
     return 1
   fi
