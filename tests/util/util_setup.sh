#!/usr/bin/env bash

source ./tests/drivers/params.sh

setup_bucket_and_file() {
  if ! check_param_count_v2 "bucket, file name" 2 $#; then
    return 1
  fi
  if ! setup_bucket_and_file_base "$1" "setup_bucket_and_files" "$2"; then
    log 2 "error setting up bucket and file"
    return 1
  fi
  return 0
}

setup_bucket_and_file_v2() {
  if ! check_param_count_v2 "bucket, file name" 2 $#; then
    return 1
  fi
  if ! setup_bucket_and_file_base "$1" "setup_bucket_and_files_v2" "$2"; then
    log 2 "error setting up bucket and files"
    return 1
  fi
  return 0
}

setup_bucket_and_file_base() {
  if ! check_param_count_v2 "bucket, function, file name" 3 $#; then
    return 1
  fi
  if ! "$2" "$1" "$3"; then
    log 2 "error setting up bucket and file"
    return 1
  fi
  return 0
}

setup_bucket_and_files() {
  if ! check_param_count_gt "bucket, file name" 2 $#; then
    return 1
  fi
  if ! setup_bucket_and_files_base "$1" "setup_bucket" "${@:2}"; then
    log 2 "error setting up bucket and files"
    return 1
  fi
  return 0
}

setup_bucket_and_files_v2() {
  if ! check_param_count_gt "bucket, file name" 2 $#; then
    return 1
  fi
  if ! setup_bucket_and_files_base "$1" "setup_bucket_v2" "${@:2}"; then
    log 2 "error setting up bucket and files"
    return 1
  fi
  return 0
}

setup_bucket_and_files_base() {
  if ! check_param_count_gt "bucket, setup bucket function, file name" 3 $#; then
    return 1
  fi
  if ! "$2" "$1"; then
    log 2 "error setting up bucket"
    return 1
  fi
  if ! create_test_files "${@:3}"; then
    log 2 "error creating test files"
    return 1
  fi
  return 0
}

setup_bucket_and_large_file() {
  if ! check_param_count "setup_bucket_and_large_file" "bucket, file name" 2 $#; then
    return 1
  fi
  if ! setup_bucket "$1"; then
    log 2 "error setting up bucket"
    return 1
  fi
  if ! create_large_file "$2"; then
    log 2 "error creating large file"
    return 1
  fi
  return 0
}

setup_bucket_file_and_user() {
  if ! check_param_count "setup_bucket_file_and_user" "bucket, file, username, password, user type" 5 $#; then
    return 1
  fi
  if ! setup_bucket_and_files "$1" "$2"; then
    log 2 "error setting up bucket and file"
    return 1
  fi
  if ! result=$(setup_user_versitygw_or_direct "$3" "$4" "$5" "$1"); then
    log 2 "error setting up user"
    return 1
  fi
  echo "$result"
  return 0
<<<<<<< HEAD
}

setup_bucket_object_lock_enabled() {
  if ! check_param_count "setup_bucket_object_lock_enabled" "bucket" 1 $#; then
    return 1
  fi
  if ! bucket_cleanup_if_bucket_exists "$1"; then
    log 2 "error cleaning up bucket"
    return 1
  fi
  if [ "$DIRECT" == "true" ] && [ "$RECREATE_BUCKETS" == "true" ] && ! direct_wait_for_bucket_deletion "$1"; then
    log 2 "bucket not confirmed as deleted"
    return 1
  fi

  # in static bucket config, bucket will still exist
  if ! bucket_exists "$1"; then
    if ! create_bucket_object_lock_enabled "$1"; then
      log 2 "error creating bucket with object lock enabled"
      return 1
    fi
  fi
  if [ "$DIRECT" == "true" ] && ! direct_wait_for_bucket "$1"; then
    log 2 "bucket not confirmed as created"
    return 1
  fi
  return 0
=======
>>>>>>> 4f78382a
}<|MERGE_RESOLUTION|>--- conflicted
+++ resolved
@@ -101,7 +101,6 @@
   fi
   echo "$result"
   return 0
-<<<<<<< HEAD
 }
 
 setup_bucket_object_lock_enabled() {
@@ -129,6 +128,4 @@
     return 1
   fi
   return 0
-=======
->>>>>>> 4f78382a
 }